--- conflicted
+++ resolved
@@ -574,12 +574,7 @@
     }
 
     const mtime = stat.mtime;
-<<<<<<< HEAD
-=======
-    const isAssetModified = !asset.fileModifiedAt || mtime.toISOString() !== asset.fileModifiedAt.toISOString();
->>>>>>> c3c6ba6c
-
-    const isTimeUpdated = asset.fileModifiedAt === null || mtime.toISOString() !== asset.fileModifiedAt.toISOString();
+    const isTimeUpdated = !asset.fileModifiedAt || mtime.toISOString() !== asset.fileModifiedAt.toISOString();
 
     if (isTimeUpdated) {
       this.logger.verbose(
