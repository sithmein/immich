--- conflicted
+++ resolved
@@ -323,11 +323,7 @@
         id: assetStub.withLocation.id,
         duration: null,
         fileCreatedAt: assetStub.withLocation.createdAt,
-<<<<<<< HEAD
-        fileModifiedAt: assetStub.withLocation.fileModifiedAt,
-=======
         fileModifiedAt: assetStub.withLocation.createdAt,
->>>>>>> 4376fd72
         localDateTime: new Date('2023-02-22T05:06:29.716Z'),
       });
     });
