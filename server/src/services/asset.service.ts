--- conflicted
+++ resolved
@@ -250,15 +250,7 @@
     const { thumbnailFile, previewFile } = getAssetFiles(asset.files);
     const files = [thumbnailFile?.path, previewFile?.path, asset.encodedVideoPath];
 
-<<<<<<< HEAD
-    if (deleteOnDisk && !asset.isOffline) {
-      /* We don't want to delete an offline asset because it is either...
-           ...missing from disk => don't delete the file since it doesn't exist where we expect
-           ...outside of any import path => don't delete the file since we're not responsible for it
-           ...matching an exclusion pattern => don't delete the file since it's excluded */
-=======
     if (deleteOnDisk) {
->>>>>>> e183c9b9
       files.push(asset.sidecarPath, asset.originalPath);
     }
 
