import { BadRequestException, Injectable } from '@nestjs/common';
import { ContainerDirectoryItem, ExifDateTime, Maybe, Tags } from 'exiftool-vendored';
import { firstDateTime } from 'exiftool-vendored/dist/FirstDateTime';
import { Insertable } from 'kysely';
import _ from 'lodash';
import { Duration } from 'luxon';
import { Stats } from 'node:fs';
import { constants } from 'node:fs/promises';
import path from 'node:path';
import { SystemConfig } from 'src/config';
import { StorageCore } from 'src/cores/storage.core';
import { Exif } from 'src/db';
import { OnEvent, OnJob } from 'src/decorators';
import { AssetDatesDto } from 'src/dtos/asset.dto';
import { AssetFaceEntity } from 'src/entities/asset-face.entity';
import { AssetEntity } from 'src/entities/asset.entity';
import { PersonEntity } from 'src/entities/person.entity';
import { AssetType, ExifOrientation, ImmichWorker, SourceType } from 'src/enum';
import { WithoutProperty } from 'src/interfaces/asset.interface';
import { DatabaseLock } from 'src/interfaces/database.interface';
import { ArgOf } from 'src/interfaces/event.interface';
import { JobName, JobOf, JOBS_ASSET_PAGINATION_SIZE, JobStatus, QueueName } from 'src/interfaces/job.interface';
import { ReverseGeocodeResult } from 'src/repositories/map.repository';
import { ImmichTags } from 'src/repositories/metadata.repository';
import { BaseService } from 'src/services/base.service';
import { isFaceImportEnabled } from 'src/utils/misc';
import { usePagination } from 'src/utils/pagination';
import { upsertTags } from 'src/utils/tag';

/** look for a date from these tags (in order) */
const EXIF_DATE_TAGS: Array<keyof Tags> = [
  'SubSecDateTimeOriginal',
  'DateTimeOriginal',
  'SubSecCreateDate',
  'CreationDate',
  'CreateDate',
  'SubSecMediaCreateDate',
  'MediaCreateDate',
  'DateTimeCreated',
];

const validate = <T>(value: T): NonNullable<T> | null => {
  // handle lists of numbers
  if (Array.isArray(value)) {
    value = value[0];
  }

  if (typeof value === 'string') {
    // string means a failure to parse a number, throw out result
    return null;
  }

  if (typeof value === 'number' && (Number.isNaN(value) || !Number.isFinite(value))) {
    return null;
  }

  return value ?? null;
};

const validateRange = (value: number | undefined, min: number, max: number): NonNullable<number> | null => {
  // reutilizes the validate function
  const val = validate(value);

  // check if the value is within the range
  if (val == null || val < min || val > max) {
    return null;
  }

  return val;
};

@Injectable()
export class MetadataService extends BaseService {
  @OnEvent({ name: 'app.bootstrap', workers: [ImmichWorker.MICROSERVICES] })
  async onBootstrap() {
    this.logger.log('Bootstrapping metadata service');
    await this.init();
  }

  @OnEvent({ name: 'app.shutdown' })
  async onShutdown() {
    await this.metadataRepository.teardown();
  }

  private async init() {
    this.logger.log('Initializing metadata service');

    try {
      await this.jobRepository.pause(QueueName.METADATA_EXTRACTION);
      await this.databaseRepository.withLock(DatabaseLock.GeodataImport, () => this.mapRepository.init());
      await this.jobRepository.resume(QueueName.METADATA_EXTRACTION);

      this.logger.log(`Initialized local reverse geocoder`);
    } catch (error: Error | any) {
      this.logger.error(`Unable to initialize reverse geocoding: ${error}`, error?.stack);
    }
  }

  @OnJob({ name: JobName.LINK_LIVE_PHOTOS, queue: QueueName.METADATA_EXTRACTION })
  async handleLivePhotoLinking(job: JobOf<JobName.LINK_LIVE_PHOTOS>): Promise<JobStatus> {
    const { id } = job;
    const [asset] = await this.assetRepository.getByIds([id], { exifInfo: true });
    if (!asset?.exifInfo) {
      return JobStatus.FAILED;
    }

    if (!asset.exifInfo.livePhotoCID) {
      return JobStatus.SKIPPED;
    }

    const otherType = asset.type === AssetType.VIDEO ? AssetType.IMAGE : AssetType.VIDEO;
    const match = await this.assetRepository.findLivePhotoMatch({
      livePhotoCID: asset.exifInfo.livePhotoCID,
      ownerId: asset.ownerId,
      libraryId: asset.libraryId,
      otherAssetId: asset.id,
      type: otherType,
    });

    if (!match) {
      return JobStatus.SKIPPED;
    }

    const [photoAsset, motionAsset] = asset.type === AssetType.IMAGE ? [asset, match] : [match, asset];

    await this.assetRepository.update({ id: photoAsset.id, livePhotoVideoId: motionAsset.id });
    await this.assetRepository.update({ id: motionAsset.id, isVisible: false });
    await this.albumRepository.removeAsset(motionAsset.id);

    await this.eventRepository.emit('asset.hide', { assetId: motionAsset.id, userId: motionAsset.ownerId });

    return JobStatus.SUCCESS;
  }

  @OnJob({ name: JobName.QUEUE_METADATA_EXTRACTION, queue: QueueName.METADATA_EXTRACTION })
  async handleQueueMetadataExtraction(job: JobOf<JobName.QUEUE_METADATA_EXTRACTION>): Promise<JobStatus> {
    const { force } = job;
    const assetPagination = usePagination(JOBS_ASSET_PAGINATION_SIZE, (pagination) => {
      return force
        ? this.assetRepository.getAll(pagination)
        : this.assetRepository.getWithout(pagination, WithoutProperty.EXIF);
    });

    for await (const assets of assetPagination) {
      await this.jobRepository.queueAll(
        assets.map((asset) => ({ name: JobName.METADATA_EXTRACTION, data: { id: asset.id } })),
      );
    }

    return JobStatus.SUCCESS;
  }

  @OnJob({ name: JobName.METADATA_EXTRACTION, queue: QueueName.METADATA_EXTRACTION })
  async handleMetadataExtraction({ id }: JobOf<JobName.METADATA_EXTRACTION>): Promise<JobStatus> {
    const { metadata, reverseGeocoding } = await this.getConfig({ withCache: true });
    const [asset] = await this.assetRepository.getByIds([id], { faces: { person: false } });
    if (!asset) {
      return JobStatus.FAILED;
    }

    const stats = await this.storageRepository.stat(asset.originalPath);

    const exifTags = await this.getExifTags(asset);

    this.logger.verbose('Exif Tags', exifTags);

<<<<<<< HEAD
    const { dateTimeOriginal, localDateTime, timeZone, modifyDate, fileCreatedAt, fileModifiedAt } = this.getDates(
      asset,
      exifTags,
      stats,
    );
=======
    if (!asset.fileCreatedAt) {
      asset.fileCreatedAt = stats.birthtime;
    }

    if (!asset.fileModifiedAt) {
      asset.fileModifiedAt = stats.mtime;
    }

    const { dateTimeOriginal, localDateTime, timeZone, modifyDate } = this.getDates(asset, exifTags);
>>>>>>> 1a20a29d
    const { latitude, longitude, country, state, city } = await this.getGeo(exifTags, reverseGeocoding);

    const { width, height } = this.getImageDimensions(exifTags);

    let fileCreatedAtDate = dateTimeOriginal;
    let fileModifiedAtDate = modifyDate;

    if (asset.isExternal) {
      fileCreatedAtDate = fileCreatedAt;
      fileModifiedAtDate = fileModifiedAt;
    }

    const exifData: Insertable<Exif> = {
      assetId: asset.id,

      // dates
      dateTimeOriginal,
      modifyDate,
      timeZone,

      // gps
      latitude,
      longitude,
      country,
      state,
      city,

      // image/file
      fileSizeInByte: stats.size,
      exifImageHeight: validate(height),
      exifImageWidth: validate(width),
      orientation: validate(exifTags.Orientation)?.toString() ?? null,
      projectionType: exifTags.ProjectionType ? String(exifTags.ProjectionType).toUpperCase() : null,
      bitsPerSample: this.getBitsPerSample(exifTags),
      colorspace: exifTags.ColorSpace ?? null,

      // camera
      make: exifTags.Make ?? null,
      model: exifTags.Model ?? null,
      fps: validate(Number.parseFloat(exifTags.VideoFrameRate!)),
      iso: validate(exifTags.ISO) as number,
      exposureTime: exifTags.ExposureTime ?? null,
      lensModel: exifTags.LensModel ?? null,
      fNumber: validate(exifTags.FNumber),
      focalLength: validate(exifTags.FocalLength),

      // comments
      description: String(exifTags.ImageDescription || exifTags.Description || '').trim(),
      profileDescription: exifTags.ProfileDescription || null,
      rating: validateRange(exifTags.Rating, 0, 5),

      // grouping
      livePhotoCID: (exifTags.ContentIdentifier || exifTags.MediaGroupUUID) ?? null,
      autoStackId: this.getAutoStackId(exifTags),
    };

    await this.applyTagList(asset, exifTags);
    await this.applyMotionPhotos(asset, exifTags);

    await this.assetRepository.upsertExif(exifData);

    await this.assetRepository.update({
      id: asset.id,
      duration: exifTags.Duration?.toString() ?? null,
      localDateTime,
      fileCreatedAt: fileCreatedAtDate,
      fileModifiedAt: fileModifiedAtDate,
    });

    await this.assetRepository.upsertJobStatus({
      assetId: asset.id,
      metadataExtractedAt: new Date(),
    });

    if (isFaceImportEnabled(metadata)) {
      await this.applyTaggedFaces(asset, exifTags);
    }

    return JobStatus.SUCCESS;
  }

  @OnJob({ name: JobName.QUEUE_SIDECAR, queue: QueueName.SIDECAR })
  async handleQueueSidecar(job: JobOf<JobName.QUEUE_SIDECAR>): Promise<JobStatus> {
    const { force } = job;
    const assetPagination = usePagination(JOBS_ASSET_PAGINATION_SIZE, (pagination) => {
      return force
        ? this.assetRepository.getAll(pagination)
        : this.assetRepository.getWithout(pagination, WithoutProperty.SIDECAR);
    });

    for await (const assets of assetPagination) {
      await this.jobRepository.queueAll(
        assets.map((asset) => ({
          name: force ? JobName.SIDECAR_SYNC : JobName.SIDECAR_DISCOVERY,
          data: { id: asset.id },
        })),
      );
    }

    return JobStatus.SUCCESS;
  }

  @OnJob({ name: JobName.SIDECAR_SYNC, queue: QueueName.SIDECAR })
  handleSidecarSync({ id }: JobOf<JobName.SIDECAR_SYNC>): Promise<JobStatus> {
    return this.processSidecar(id, true);
  }

  @OnJob({ name: JobName.SIDECAR_DISCOVERY, queue: QueueName.SIDECAR })
  handleSidecarDiscovery({ id }: JobOf<JobName.SIDECAR_DISCOVERY>): Promise<JobStatus> {
    return this.processSidecar(id, false);
  }

  @OnEvent({ name: 'asset.tag' })
  async handleTagAsset({ assetId }: ArgOf<'asset.tag'>) {
    await this.jobRepository.queue({ name: JobName.SIDECAR_WRITE, data: { id: assetId, tags: true } });
  }

  @OnEvent({ name: 'asset.untag' })
  async handleUntagAsset({ assetId }: ArgOf<'asset.untag'>) {
    await this.jobRepository.queue({ name: JobName.SIDECAR_WRITE, data: { id: assetId, tags: true } });
  }

  @OnJob({ name: JobName.SIDECAR_WRITE, queue: QueueName.SIDECAR })
  async handleSidecarWrite(job: JobOf<JobName.SIDECAR_WRITE>): Promise<JobStatus> {
    const { id, description, dateTimeOriginal, latitude, longitude, rating, tags } = job;
    const [asset] = await this.assetRepository.getByIds([id], { tags: true });
    if (!asset) {
      return JobStatus.FAILED;
    }

    const tagsList = (asset.tags || []).map((tag) => tag.value);

    const sidecarPath = asset.sidecarPath || `${asset.originalPath}.xmp`;
    const exif = _.omitBy(
      <Tags>{
        Description: description,
        ImageDescription: description,
        DateTimeOriginal: dateTimeOriginal,
        GPSLatitude: latitude,
        GPSLongitude: longitude,
        Rating: rating,
        TagsList: tags ? tagsList : undefined,
      },
      _.isUndefined,
    );

    if (Object.keys(exif).length === 0) {
      return JobStatus.SKIPPED;
    }

    await this.metadataRepository.writeTags(sidecarPath, exif);

    if (!asset.sidecarPath) {
      await this.assetRepository.update({ id, sidecarPath });
    }

    return JobStatus.SUCCESS;
  }

  private getImageDimensions(exifTags: ImmichTags): { width?: number; height?: number } {
    /*
     * The "true" values for width and height are a bit hidden, depending on the camera model and file format.
     * For RAW images in the CR2 or RAF format, the "ImageSize" value seems to be correct,
     * but ImageWidth and ImageHeight are not correct (they contain the dimensions of the preview image).
     */
    let [width, height] = exifTags.ImageSize?.split('x').map((dim) => Number.parseInt(dim) || undefined) || [];
    if (!width || !height) {
      [width, height] = [exifTags.ImageWidth, exifTags.ImageHeight];
    }
    return { width, height };
  }

  private async getExifTags(asset: AssetEntity): Promise<ImmichTags> {
    const mediaTags = await this.metadataRepository.readTags(asset.originalPath);
    const sidecarTags = asset.sidecarPath ? await this.metadataRepository.readTags(asset.sidecarPath) : {};
    const videoTags = asset.type === AssetType.VIDEO ? await this.getVideoTags(asset.originalPath) : {};

    // prefer dates from sidecar tags
    const sidecarDate = firstDateTime(sidecarTags as Tags, EXIF_DATE_TAGS);
    if (sidecarDate) {
      for (const tag of EXIF_DATE_TAGS) {
        delete mediaTags[tag];
      }
    }

    // prefer duration from video tags
    delete mediaTags.Duration;
    delete sidecarTags.Duration;

    return { ...mediaTags, ...videoTags, ...sidecarTags };
  }

  private async applyTagList(asset: AssetEntity, exifTags: ImmichTags) {
    const tags: string[] = [];
    if (exifTags.TagsList) {
      tags.push(...exifTags.TagsList.map(String));
    } else if (exifTags.HierarchicalSubject) {
      tags.push(
        ...exifTags.HierarchicalSubject.map((tag) =>
          String(tag)
            // convert | to /
            .replaceAll('/', '<PLACEHOLDER>')
            .replaceAll('|', '/')
            .replaceAll('<PLACEHOLDER>', '|'),
        ),
      );
    } else if (exifTags.Keywords) {
      let keywords = exifTags.Keywords;
      if (!Array.isArray(keywords)) {
        keywords = [keywords];
      }
      tags.push(...keywords.map(String));
    }

    const results = await upsertTags(this.tagRepository, { userId: asset.ownerId, tags });
    await this.tagRepository.upsertAssetTags({ assetId: asset.id, tagIds: results.map((tag) => tag.id) });
  }

  private async applyMotionPhotos(asset: AssetEntity, tags: ImmichTags) {
    if (asset.type !== AssetType.IMAGE) {
      return;
    }

    const isMotionPhoto = tags.MotionPhoto;
    const isMicroVideo = tags.MicroVideo;
    const videoOffset = tags.MicroVideoOffset;
    const hasMotionPhotoVideo = tags.MotionPhotoVideo;
    const hasEmbeddedVideoFile = tags.EmbeddedVideoType === 'MotionPhoto_Data' && tags.EmbeddedVideoFile;
    const directory = Array.isArray(tags.ContainerDirectory)
      ? (tags.ContainerDirectory as ContainerDirectoryItem[])
      : null;

    let length = 0;
    let padding = 0;

    if (isMotionPhoto && directory) {
      for (const entry of directory) {
        if (entry?.Item?.Semantic == 'MotionPhoto') {
          length = entry.Item.Length ?? 0;
          padding = entry.Item.Padding ?? 0;
          break;
        }
      }
    }

    if (isMicroVideo && typeof videoOffset === 'number') {
      length = videoOffset;
    }

    if (!length && !hasEmbeddedVideoFile && !hasMotionPhotoVideo) {
      return;
    }

    this.logger.debug(`Starting motion photo video extraction (${asset.id})`);

    try {
      const stat = await this.storageRepository.stat(asset.originalPath);
      const position = stat.size - length - padding;
      let video: Buffer;
      // Samsung MotionPhoto video extraction
      //     HEIC-encoded
      if (hasMotionPhotoVideo) {
        video = await this.metadataRepository.extractBinaryTag(asset.originalPath, 'MotionPhotoVideo');
      }
      //     JPEG-encoded; HEIC also contains these tags, so this conditional must come second
      else if (hasEmbeddedVideoFile) {
        video = await this.metadataRepository.extractBinaryTag(asset.originalPath, 'EmbeddedVideoFile');
      }
      // Default video extraction
      else {
        video = await this.storageRepository.readFile(asset.originalPath, {
          buffer: Buffer.alloc(length),
          position,
          length,
        });
      }
      const checksum = this.cryptoRepository.hashSha1(video);

      let motionAsset = await this.assetRepository.getByChecksum({
        ownerId: asset.ownerId,
        libraryId: asset.libraryId ?? undefined,
        checksum,
      });
      if (motionAsset) {
        this.logger.debug(
          `Asset ${asset.id}'s motion photo video with checksum ${checksum.toString(
            'base64',
          )} already exists in the repository`,
        );

        // Hide the motion photo video asset if it's not already hidden to prepare for linking
        if (motionAsset.isVisible) {
          await this.assetRepository.update({ id: motionAsset.id, isVisible: false });
          this.logger.log(`Hid unlinked motion photo video asset (${motionAsset.id})`);
        }
      } else {
        const motionAssetId = this.cryptoRepository.randomUUID();
<<<<<<< HEAD
        const dates = this.getDates(asset, tags, stat);
=======

        if (!asset.fileCreatedAt) {
          asset.fileCreatedAt = stat.birthtime;
        }

        if (!asset.fileModifiedAt) {
          asset.fileModifiedAt = stat.mtime;
        }

        const dates = this.getDates(asset, tags);
>>>>>>> 1a20a29d
        motionAsset = await this.assetRepository.create({
          id: motionAssetId,
          libraryId: asset.libraryId,
          type: AssetType.VIDEO,
          fileCreatedAt: dates.dateTimeOriginal,
          fileModifiedAt: dates.modifyDate,
          localDateTime: dates.localDateTime,
          checksum,
          ownerId: asset.ownerId,
          originalPath: StorageCore.getAndroidMotionPath(asset, motionAssetId),
          originalFileName: `${path.parse(asset.originalFileName).name}.mp4`,
          isVisible: false,
          deviceAssetId: 'NONE',
          deviceId: 'NONE',
        });

        if (!asset.isExternal) {
          await this.userRepository.updateUsage(asset.ownerId, video.byteLength);
        }
      }

      if (asset.livePhotoVideoId !== motionAsset.id) {
        await this.assetRepository.update({ id: asset.id, livePhotoVideoId: motionAsset.id });

        // If the asset already had an associated livePhotoVideo, delete it, because
        // its checksum doesn't match the checksum of the motionAsset we just extracted
        // (if it did, getByChecksum() would've returned a motionAsset with the same ID as livePhotoVideoId)
        // note asset.livePhotoVideoId is not motionAsset.id yet
        if (asset.livePhotoVideoId) {
          await this.jobRepository.queue({
            name: JobName.ASSET_DELETION,
            data: { id: asset.livePhotoVideoId, deleteOnDisk: true },
          });
          this.logger.log(`Removed old motion photo video asset (${asset.livePhotoVideoId})`);
        }
      }

      // write extracted motion video to disk, especially if the encoded-video folder has been deleted
      const existsOnDisk = await this.storageRepository.checkFileExists(motionAsset.originalPath);
      if (!existsOnDisk) {
        this.storageCore.ensureFolders(motionAsset.originalPath);
        await this.storageRepository.createFile(motionAsset.originalPath, video);
        this.logger.log(`Wrote motion photo video to ${motionAsset.originalPath}`);
        await this.jobRepository.queue({ name: JobName.METADATA_EXTRACTION, data: { id: motionAsset.id } });
      }

      this.logger.debug(`Finished motion photo video extraction (${asset.id})`);
    } catch (error: Error | any) {
      this.logger.error(`Failed to extract live photo ${asset.originalPath}: ${error}`, error?.stack);
    }
  }

  private async applyTaggedFaces(asset: AssetEntity, tags: ImmichTags) {
    if (!tags.RegionInfo?.AppliedToDimensions || tags.RegionInfo.RegionList.length === 0) {
      return;
    }

    const facesToAdd: (Partial<AssetFaceEntity> & { assetId: string })[] = [];
    const existingNames = await this.personRepository.getDistinctNames(asset.ownerId, { withHidden: true });
    const existingNameMap = new Map(existingNames.map(({ id, name }) => [name.toLowerCase(), id]));
    const missing: (Partial<PersonEntity> & { ownerId: string })[] = [];
    const missingWithFaceAsset: { id: string; ownerId: string; faceAssetId: string }[] = [];
    for (const region of tags.RegionInfo.RegionList) {
      if (!region.Name) {
        continue;
      }

      const imageWidth = tags.RegionInfo.AppliedToDimensions.W;
      const imageHeight = tags.RegionInfo.AppliedToDimensions.H;
      const loweredName = region.Name.toLowerCase();
      const personId = existingNameMap.get(loweredName) || this.cryptoRepository.randomUUID();

      const face = {
        id: this.cryptoRepository.randomUUID(),
        personId,
        assetId: asset.id,
        imageWidth,
        imageHeight,
        boundingBoxX1: Math.floor((region.Area.X - region.Area.W / 2) * imageWidth),
        boundingBoxY1: Math.floor((region.Area.Y - region.Area.H / 2) * imageHeight),
        boundingBoxX2: Math.floor((region.Area.X + region.Area.W / 2) * imageWidth),
        boundingBoxY2: Math.floor((region.Area.Y + region.Area.H / 2) * imageHeight),
        sourceType: SourceType.EXIF,
      };

      facesToAdd.push(face);
      if (!existingNameMap.has(loweredName)) {
        missing.push({ id: personId, ownerId: asset.ownerId, name: region.Name });
        missingWithFaceAsset.push({ id: personId, ownerId: asset.ownerId, faceAssetId: face.id });
      }
    }

    if (missing.length > 0) {
      this.logger.debug(`Creating missing persons: ${missing.map((p) => `${p.name}/${p.id}`)}`);
      const newPersonIds = await this.personRepository.createAll(missing);
      const jobs = newPersonIds.map((id) => ({ name: JobName.GENERATE_PERSON_THUMBNAIL, data: { id } }) as const);
      await this.jobRepository.queueAll(jobs);
    }

    const facesToRemove = asset.faces.filter((face) => face.sourceType === SourceType.EXIF).map((face) => face.id);
    if (facesToRemove.length > 0) {
      this.logger.debug(`Removing ${facesToRemove.length} faces for asset ${asset.id}`);
    }

    if (facesToAdd.length > 0) {
      this.logger.debug(`Creating ${facesToAdd.length} faces from metadata for asset ${asset.id}`);
    }

    if (facesToRemove.length > 0 || facesToAdd.length > 0) {
      await this.personRepository.refreshFaces(facesToAdd, facesToRemove);
    }

    if (missingWithFaceAsset.length > 0) {
      await this.personRepository.updateAll(missingWithFaceAsset);
    }
  }

<<<<<<< HEAD
  private getDates(asset: AssetEntity, exifTags: ImmichTags, stat: Stats) {
=======
  private getDates(asset: AssetEntity, exifTags: ImmichTags): AssetDatesDto {
    // We first assert that fileCreatedAt and fileModifiedAt are not null since that should be set to a non-null value before calling this function
    if (asset.fileCreatedAt == null) {
      this.logger.warn(`Asset ${asset.id} has no file creation date`);
      throw new BadRequestException(`Asset ${asset.id} has no file creation date`);
    }
    if (asset.fileModifiedAt == null) {
      this.logger.warn(`Asset ${asset.id} has no file modification date`);
      throw new BadRequestException(`Asset ${asset.id} has no file modification date`);
    }

>>>>>>> 1a20a29d
    const dateTime = firstDateTime(exifTags as Maybe<Tags>, EXIF_DATE_TAGS);
    this.logger.verbose(`Asset ${asset.id} date time is ${dateTime}`);

    // timezone
    let timeZone = exifTags.tz ?? null;
    if (timeZone == null && dateTime?.rawValue?.endsWith('+00:00')) {
      // exiftool-vendored returns "no timezone" information even though "+00:00" might be set explicitly
      // https://github.com/photostructure/exiftool-vendored.js/issues/203
      timeZone = 'UTC+0';
    }

    if (timeZone) {
      this.logger.verbose(`Asset ${asset.id} timezone is ${timeZone} (via ${exifTags.tzSource})`);
    } else {
      this.logger.verbose(`Asset ${asset.id} has no time zone information`);
    }

    let fileCreatedAt = asset.fileCreatedAt;
    let fileModifiedAt = asset.fileModifiedAt;

    if (asset.isExternal) {
      // With external assets we need to extract dates from the filesystem, this can't be done with uploades assets as that information is lost on upload
      fileCreatedAt = stat.mtime;
      fileModifiedAt = stat.mtime;

      this.logger.verbose(`External asset ${asset.id} has a file modification time of ${fileCreatedAt.toISOString()}`);
    }

    let dateTimeOriginal = dateTime?.toDate();
    let localDateTime = dateTime?.toDateTime().setZone('UTC', { keepLocalTime: true }).toJSDate();
    if (!localDateTime || !dateTimeOriginal) {
      const earliestDate = this.earliestDate(fileModifiedAt, fileCreatedAt);
      this.logger.debug(
        `No valid date found in exif tags from asset ${asset.id}, falling back to earliest timestamp between file creation and file modification: ${earliestDate.toISOString()}`,
      );
      dateTimeOriginal = earliestDate;
      localDateTime = earliestDate;
    }

    if (localDateTime) {
      this.logger.verbose(`Asset ${asset.id} has a local time of ${localDateTime.toISOString()}`);
    } else {
      this.logger.verbose(`Asset ${asset.id} has no time set`);
    }

    let modifyDate = asset.fileModifiedAt;
    try {
      modifyDate = (exifTags.ModifyDate as ExifDateTime)?.toDate() ?? modifyDate;
    } catch {}

    return {
      dateTimeOriginal,
      timeZone,
      localDateTime,
      modifyDate,
      fileCreatedAt,
      fileModifiedAt,
    };
  }

  private earliestDate(a: Date, b: Date) {
    return new Date(Math.min(a.valueOf(), b.valueOf()));
  }

  private async getGeo(tags: ImmichTags, reverseGeocoding: SystemConfig['reverseGeocoding']) {
    let latitude = validate(tags.GPSLatitude);
    let longitude = validate(tags.GPSLongitude);

    // TODO take ref into account

    if (latitude === 0 && longitude === 0) {
      this.logger.warn('Latitude and longitude of 0, setting to null');
      latitude = null;
      longitude = null;
    }

    let result: ReverseGeocodeResult = { country: null, state: null, city: null };
    if (reverseGeocoding.enabled && longitude && latitude) {
      result = await this.mapRepository.reverseGeocode({ latitude, longitude });
    }

    return { ...result, latitude, longitude };
  }

  private getAutoStackId(tags: ImmichTags | null): string | null {
    if (!tags) {
      return null;
    }
    return tags.BurstID ?? tags.BurstUUID ?? tags.CameraBurstID ?? tags.MediaUniqueID ?? null;
  }

  private getBitsPerSample(tags: ImmichTags): number | null {
    const bitDepthTags = [
      tags.BitsPerSample,
      tags.ComponentBitDepth,
      tags.ImagePixelDepth,
      tags.BitDepth,
      tags.ColorBitDepth,
      // `numericTags` doesn't parse values like '12 12 12'
    ].map((tag) => (typeof tag === 'string' ? Number.parseInt(tag) : tag));

    let bitsPerSample = bitDepthTags.find((tag) => typeof tag === 'number' && !Number.isNaN(tag)) ?? null;
    if (bitsPerSample && bitsPerSample >= 24 && bitsPerSample % 3 === 0) {
      bitsPerSample /= 3; // converts per-pixel bit depth to per-channel
    }

    return bitsPerSample;
  }

  private async getVideoTags(originalPath: string) {
    const { videoStreams, format } = await this.mediaRepository.probe(originalPath);

    const tags: Pick<ImmichTags, 'Duration' | 'Orientation'> = {};

    if (videoStreams[0]) {
      switch (videoStreams[0].rotation) {
        case -90: {
          tags.Orientation = ExifOrientation.Rotate90CW;
          break;
        }
        case 0: {
          tags.Orientation = ExifOrientation.Horizontal;
          break;
        }
        case 90: {
          tags.Orientation = ExifOrientation.Rotate270CW;
          break;
        }
        case 180: {
          tags.Orientation = ExifOrientation.Rotate180;
          break;
        }
      }
    }

    if (format.duration) {
      tags.Duration = Duration.fromObject({ seconds: format.duration }).toFormat('hh:mm:ss.SSS');
    }

    return tags;
  }

  private async processSidecar(id: string, isSync: boolean): Promise<JobStatus> {
    const [asset] = await this.assetRepository.getByIds([id]);

    if (!asset) {
      return JobStatus.FAILED;
    }

    if (isSync && !asset.sidecarPath) {
      return JobStatus.FAILED;
    }

    if (!isSync && (!asset.isVisible || asset.sidecarPath) && !asset.isExternal) {
      return JobStatus.FAILED;
    }

    // XMP sidecars can come in two filename formats. For a photo named photo.ext, the filenames are photo.ext.xmp and photo.xmp
    const assetPath = path.parse(asset.originalPath);
    const assetPathWithoutExt = path.join(assetPath.dir, assetPath.name);
    const sidecarPathWithoutExt = `${assetPathWithoutExt}.xmp`;
    const sidecarPathWithExt = `${asset.originalPath}.xmp`;

    const [sidecarPathWithExtExists, sidecarPathWithoutExtExists] = await Promise.all([
      this.storageRepository.checkFileExists(sidecarPathWithExt, constants.R_OK),
      this.storageRepository.checkFileExists(sidecarPathWithoutExt, constants.R_OK),
    ]);

    let sidecarPath = null;
    if (sidecarPathWithExtExists) {
      sidecarPath = sidecarPathWithExt;
    } else if (sidecarPathWithoutExtExists) {
      sidecarPath = sidecarPathWithoutExt;
    }

    if (asset.isExternal) {
      if (sidecarPath !== asset.sidecarPath) {
        this.logger.verbose(`External asset ${asset.id} has sidecar path ${sidecarPath}`);

        await this.assetRepository.update({ id: asset.id, sidecarPath });
      }
      return JobStatus.SUCCESS;
    }

    if (sidecarPath) {
      await this.assetRepository.update({ id: asset.id, sidecarPath });
      return JobStatus.SUCCESS;
    }

    if (!isSync) {
      return JobStatus.FAILED;
    }

    this.logger.debug(
      `Sidecar file was not found. Checked paths '${sidecarPathWithExt}' and '${sidecarPathWithoutExt}'. Removing sidecarPath for asset ${asset.id}`,
    );
    await this.assetRepository.update({ id: asset.id, sidecarPath: null });

    return JobStatus.SUCCESS;
  }
}<|MERGE_RESOLUTION|>--- conflicted
+++ resolved
@@ -164,23 +164,19 @@
 
     this.logger.verbose('Exif Tags', exifTags);
 
-<<<<<<< HEAD
+    if (!asset.fileCreatedAt) {
+      asset.fileCreatedAt = stats.birthtime;
+    }
+
+    if (!asset.fileModifiedAt) {
+      asset.fileModifiedAt = stats.mtime;
+    }
+
     const { dateTimeOriginal, localDateTime, timeZone, modifyDate, fileCreatedAt, fileModifiedAt } = this.getDates(
       asset,
       exifTags,
       stats,
     );
-=======
-    if (!asset.fileCreatedAt) {
-      asset.fileCreatedAt = stats.birthtime;
-    }
-
-    if (!asset.fileModifiedAt) {
-      asset.fileModifiedAt = stats.mtime;
-    }
-
-    const { dateTimeOriginal, localDateTime, timeZone, modifyDate } = this.getDates(asset, exifTags);
->>>>>>> 1a20a29d
     const { latitude, longitude, country, state, city } = await this.getGeo(exifTags, reverseGeocoding);
 
     const { width, height } = this.getImageDimensions(exifTags);
@@ -478,9 +474,6 @@
         }
       } else {
         const motionAssetId = this.cryptoRepository.randomUUID();
-<<<<<<< HEAD
-        const dates = this.getDates(asset, tags, stat);
-=======
 
         if (!asset.fileCreatedAt) {
           asset.fileCreatedAt = stat.birthtime;
@@ -490,8 +483,7 @@
           asset.fileModifiedAt = stat.mtime;
         }
 
-        const dates = this.getDates(asset, tags);
->>>>>>> 1a20a29d
+        const dates = this.getDates(asset, tags, stat);
         motionAsset = await this.assetRepository.create({
           id: motionAssetId,
           libraryId: asset.libraryId,
@@ -609,10 +601,7 @@
     }
   }
 
-<<<<<<< HEAD
-  private getDates(asset: AssetEntity, exifTags: ImmichTags, stat: Stats) {
-=======
-  private getDates(asset: AssetEntity, exifTags: ImmichTags): AssetDatesDto {
+  private getDates(asset: AssetEntity, exifTags: ImmichTags, stat: Stats): AssetDatesDto {
     // We first assert that fileCreatedAt and fileModifiedAt are not null since that should be set to a non-null value before calling this function
     if (asset.fileCreatedAt == null) {
       this.logger.warn(`Asset ${asset.id} has no file creation date`);
@@ -623,7 +612,6 @@
       throw new BadRequestException(`Asset ${asset.id} has no file modification date`);
     }
 
->>>>>>> 1a20a29d
     const dateTime = firstDateTime(exifTags as Maybe<Tags>, EXIF_DATE_TAGS);
     this.logger.verbose(`Asset ${asset.id} date time is ${dateTime}`);
 
