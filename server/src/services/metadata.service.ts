--- conflicted
+++ resolved
@@ -11,9 +11,11 @@
 import { Exif } from 'src/db';
 import { OnEvent, OnJob } from 'src/decorators';
 import { AssetFaceEntity } from 'src/entities/asset-face.entity';
+import { AssetFileEntity } from 'src/entities/asset-files.entity';
 import { AssetEntity } from 'src/entities/asset.entity';
 import { PersonEntity } from 'src/entities/person.entity';
 import {
+  AssetFileType,
   AssetType,
   DatabaseLock,
   ExifOrientation,
@@ -286,6 +288,90 @@
           data: { id: asset.id },
         })),
       );
+    }
+
+    return JobStatus.SUCCESS;
+  }
+
+  @OnJob({ name: JobName.SIDECAR_RECONCILIATION, queue: QueueName.SIDECAR })
+  async handleSidecarReconciliation({ id }: JobOf<JobName.SIDECAR_RECONCILIATION>): Promise<JobStatus> {
+    // This job is called when a new sidecar file is found
+    const sidecar = await this.assetRepository.getAssetFileById(id);
+
+    if (!sidecar || sidecar.type !== AssetFileType.SIDECAR || !sidecar.libraryId) {
+      // We currently assume that we're working with an external library sidecar, this will change in the future.
+      return JobStatus.FAILED;
+    }
+
+    // FIXME: must be case insensitive!
+    if (!sidecar.path.endsWith('.xmp')) {
+      this.logger.error(`Asset file sidecar path is missing .xmp extension: ${sidecar.path}`);
+      return JobStatus.FAILED;
+    }
+
+    if (!sidecar.assetId) {
+      // Sidecar is currently orphaned, attempt to find the asset it belongs to
+
+      //FIXME: make case insensitive
+      const pathWithoutExtension = sidecar.path.replace(/\.xmp$/i, '');
+
+      const assets = await this.assetRepository.getByLibraryIdAndSidecarPath(sidecar.libraryId, pathWithoutExtension);
+
+      if (assets.length === 0) {
+        this.logger.verbose(`No matching asset found for sidecar ${sidecar.id}: ${sidecar.path}`);
+        this.assetRepository.upsertFile(sidecar);
+        return JobStatus.SUCCESS;
+      }
+
+      if (assets.length !== 1) {
+        // This is the unlikely event where we for example have an asset.xmp sidecar, but both asset.jpg and asset.png exist
+        this.logger.error(
+          `Ambiguous sidecar path found, please ensure one file per sidecar ${sidecar.id}: ${sidecar.path} and files ${assets.map((asset) => asset.originalPath).join(', ')}`,
+        );
+        return JobStatus.FAILED;
+      }
+
+      // Tenatively assign the sidecar to this asset, but don't store it yet
+      sidecar.assetId = assets[0].id;
+    }
+
+    let currentSidecarForAsset = await this.assetRepository.getAssetFilesByAssetIdAndType(
+      sidecar.assetId,
+      AssetFileType.SIDECAR,
+    );
+
+    let sidecarUpdated = false;
+
+    if (currentSidecarForAsset.length === 0) {
+      // No sidecar for this asset, store the new one
+      sidecarUpdated = true;
+    }
+
+    if (currentSidecarForAsset.length > 1) {
+      this.logger.error(
+        `Multiple sidecars found for asset ${sidecar.assetId}: ${currentSidecarForAsset.map((s) => s.path).join(', ')}`,
+      );
+      return JobStatus.FAILED;
+    }
+
+    if (currentSidecarForAsset[0].id === sidecar.id) {
+      // Sidecar is already stored, do nothing
+      return JobStatus.SUCCESS;
+    }
+
+    if (sidecar.path.length > currentSidecarForAsset[0].path.length) {
+      // New sidecar has precedence, store it
+      sidecarUpdated = true;
+    }
+
+    if (sidecarUpdated) {
+      await this.assetRepository.upsertFile(sidecar);
+      await this.assetRepository.update({ id: sidecar.assetId, sidecarPath: sidecar.path });
+
+      await this.jobRepository.queue({
+        name: JobName.METADATA_EXTRACTION,
+        data: { id: sidecar.assetId, source: 'upload' },
+      });
     }
 
     return JobStatus.SUCCESS;
@@ -658,12 +744,8 @@
     let dateTimeOriginal = dateTime?.toDate();
     let localDateTime = dateTime?.toDateTime().setZone('UTC', { keepLocalTime: true }).toJSDate();
     if (!localDateTime || !dateTimeOriginal) {
-<<<<<<< HEAD
-      const earliestDate = this.earliestDate(asset.fileModifiedAt, asset.fileCreatedAt);
-=======
       const fileCreatedAt = this.toDate(exifTags.FileCreateDate!);
       const earliestDate = this.earliestDate(fileCreatedAt, modifyDate);
->>>>>>> fdf2331c
       this.logger.debug(
         `No exif date time found, falling back on ${earliestDate.toISOString()}, earliest of file creation and modification for assset ${asset.id}: ${asset.originalPath}`,
       );
@@ -772,6 +854,21 @@
       return JobStatus.FAILED;
     }
 
+    if (asset.isExternal) {
+      // We can take advantage of a speedup that currently only exists for external libraries but will be added to all assets
+      const sidecar = await this.assetRepository.getAssetSidecarsByPath(asset.originalPath);
+      if (sidecar) {
+        this.logger.debug(
+          `Detected external library sidecar at '${sidecar.path}' for asset ${asset.id}: ${asset.originalPath}`,
+        );
+
+        if (sidecar.path !== asset.sidecarPath) {
+          await this.assetRepository.update({ id: asset.id, sidecarPath: sidecar.path });
+        }
+      }
+      return JobStatus.SUCCESS;
+    }
+
     // XMP sidecars can come in two filename formats. For a photo named photo.ext, the filenames are photo.ext.xmp and photo.xmp.
     // Sidecar files with extensions, i.e. photo.jpg.xmp, have precedence over sidecar files without extensions, i.e. photo.xmp.
     const assetPath = path.parse(asset.originalPath);
@@ -791,13 +888,6 @@
       sidecarPath = sidecarPathWithoutExt;
     }
 
-    if (asset.isExternal) {
-      if (sidecarPath !== asset.sidecarPath) {
-        await this.assetRepository.update({ id: asset.id, sidecarPath });
-      }
-      return JobStatus.SUCCESS;
-    }
-
     if (sidecarPath) {
       this.logger.debug(`Detected sidecar at '${sidecarPath}' for asset ${asset.id}: ${asset.originalPath}`);
       await this.assetRepository.update({ id: asset.id, sidecarPath });
