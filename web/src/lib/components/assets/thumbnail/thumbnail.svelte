<script lang="ts">
  import Icon from '$lib/components/elements/icon.svelte';
  import { ProjectionType } from '$lib/constants';
  import { getAssetThumbnailUrl, isSharedLink } from '$lib/utils';
  import { getAltText } from '$lib/utils/thumbnail-util';
  import { timeToSeconds } from '$lib/utils/date-time';
  import { AssetMediaSize, AssetTypeEnum, type AssetResponseDto } from '@immich/sdk';
  import { locale, playVideoThumbnailOnHover } from '$lib/stores/preferences.store';
  import { getAssetPlaybackUrl } from '$lib/utils';
  import {
    mdiArchiveArrowDownOutline,
    mdiCameraBurst,
    mdiCheckCircle,
    mdiHeart,
    mdiMotionPauseOutline,
    mdiMotionPlayOutline,
    mdiRotate360,
  } from '@mdi/js';

  import { fade } from 'svelte/transition';
  import ImageThumbnail from './image-thumbnail.svelte';
  import VideoThumbnail from './video-thumbnail.svelte';
  import { currentUrlReplaceAssetId } from '$lib/utils/navigation';
  import { TUNABLES } from '$lib/utils/tunables';
  import { thumbhash } from '$lib/actions/thumbhash';

  interface Props {
    asset: AssetResponseDto;
    groupIndex?: number;
    thumbnailSize?: number | undefined;
    thumbnailWidth?: number | undefined;
    thumbnailHeight?: number | undefined;
    selected?: boolean;
    focussed?: boolean;
    selectionCandidate?: boolean;
    disabled?: boolean;
    readonly?: boolean;
    showArchiveIcon?: boolean;
    showStackedIcon?: boolean;
    disableMouseOver?: boolean;

    onClick?: ((asset: AssetResponseDto) => void) | undefined;
    onSelect?: ((asset: AssetResponseDto) => void) | undefined;
    onMouseEvent?: ((event: { isMouseOver: boolean; selectedGroupIndex: number }) => void) | undefined;
    handleFocus?: (() => void) | undefined;
    class?: string;
  }

  let {
    asset = $bindable(),
    groupIndex = 0,
    thumbnailSize = undefined,
    thumbnailWidth = undefined,
    thumbnailHeight = undefined,
    selected = false,
    focussed = false,
    selectionCandidate = false,
    disabled = false,
    readonly = false,
    showArchiveIcon = false,
    showStackedIcon = true,
    disableMouseOver = false,
    onClick = undefined,
    onSelect = undefined,
    onMouseEvent = undefined,
    handleFocus = undefined,
    class: className = '',
  }: Props = $props();

  let {
    IMAGE_THUMBNAIL: { THUMBHASH_FADE_DURATION },
  } = TUNABLES;

  let focussableElement: HTMLElement | undefined = $state();
  let mouseOver = $state(false);
  let loaded = $state(false);

  $effect(() => {
    if (focussed && document.activeElement !== focussableElement) {
      focussableElement?.focus();
    }
  });

  let width = $derived(thumbnailSize || thumbnailWidth || 235);
  let height = $derived(thumbnailSize || thumbnailHeight || 235);

  const onIconClickedHandler = (e?: MouseEvent) => {
    e?.stopPropagation();
    e?.preventDefault();
    if (!disabled) {
      onSelect?.($state.snapshot(asset));
    }
  };

  const callClickHandlers = () => {
    if (selected) {
      onIconClickedHandler();
      return;
    }
    onClick?.($state.snapshot(asset));
  };
  const handleClick = (e: MouseEvent) => {
    if (e.ctrlKey || e.metaKey) {
      return;
    }
    e.stopPropagation();
    e.preventDefault();
    callClickHandlers();
  };

  const onMouseEnter = () => {
    mouseOver = true;
    onMouseEvent?.({ isMouseOver: true, selectedGroupIndex: groupIndex });
  };

  const onMouseLeave = () => {
    mouseOver = false;
  };
</script>

<div
  data-asset={asset.id}
  style:width="{width}px"
  style:height="{height}px"
  class="focus-visible:outline-none flex overflow-hidden {disabled
    ? 'bg-gray-300'
    : 'bg-immich-primary/20 dark:bg-immich-dark-primary/20'}"
>
  {#if !loaded && asset.thumbhash}
    <canvas
      use:thumbhash={{ base64ThumbHash: asset.thumbhash }}
      class="absolute object-cover z-10"
      style:width="{width}px"
      style:height="{height}px"
      out:fade={{ duration: THUMBHASH_FADE_DURATION }}
    ></canvas>
  {/if}

  <!-- svelte queries for all links on afterNavigate, leading to performance problems in asset-grid which updates
     the navigation url on scroll. Replace this with button for now. -->
<<<<<<< HEAD
    <div
      class="group"
      class:cursor-not-allowed={disabled}
      class:cursor-pointer={!disabled}
      onmouseenter={onMouseEnter}
      onmouseleave={onMouseLeave}
      onkeydown={(evt) => {
        if (evt.key === 'Enter') {
          callClickHandlers();
        }
        if (evt.key === 'x') {
          onSelect?.(asset);
        }
      }}
      tabindex={0}
      onclick={handleClick}
      role="link"
      bind:this={focussableElement}
      onfocus={handleFocus}
      data-testid="container-with-tabindex"
    >
      {#if mouseOver && !disableMouseOver}
        <!-- lazy show the url on mouse over-->
        <a
          class="absolute z-20 {className}"
          style:cursor="unset"
          style:width="{width}px"
          style:height="{height}px"
          href={currentUrlReplaceAssetId(asset.id)}
          onclick={(evt) => evt.preventDefault()}
=======
  <div
    class="group"
    style:width="{width}px"
    style:height="{height}px"
    class:cursor-not-allowed={disabled}
    class:cursor-pointer={!disabled}
    onmouseenter={onMouseEnter}
    onmouseleave={onMouseLeave}
    onkeydown={(evt) => {
      if (evt.key === 'Enter') {
        callClickHandlers();
      }
      if (evt.key === 'x') {
        onSelect?.(asset);
      }
    }}
    tabindex={0}
    onclick={handleClick}
    role="link"
    bind:this={focussableElement}
    onfocus={handleFocus}
    data-testid="container-with-tabindex"
  >
    {#if mouseOver && !disableMouseOver}
      <!-- lazy show the url on mouse over-->
      <a
        class="absolute z-30 {className} top-[41px]"
        style:cursor="unset"
        style:width="{width}px"
        style:height="{height}px"
        href={currentUrlReplaceAssetId(asset.id)}
        onclick={(evt) => evt.preventDefault()}
        tabindex={-1}
        aria-label="Thumbnail URL"
      >
      </a>
    {/if}
    <div class="absolute z-20 {className}" style:width="{width}px" style:height="{height}px">
      <!-- Select asset button  -->
      {#if !readonly && (mouseOver || selected || selectionCandidate)}
        <button
          type="button"
          onclick={onIconClickedHandler}
          class="absolute p-2 focus:outline-none"
          class:cursor-not-allowed={disabled}
          role="checkbox"
>>>>>>> e96ffd43
          tabindex={-1}
          onfocus={handleFocus}
          aria-checked={selected}
          {disabled}
        >
          {#if disabled}
            <Icon path={mdiCheckCircle} size="24" class="text-zinc-800" />
          {:else if selected}
            <div class="rounded-full bg-[#D9DCEF] dark:bg-[#232932]">
              <Icon path={mdiCheckCircle} size="24" class="text-immich-primary" />
            </div>
          {:else}
            <Icon path={mdiCheckCircle} size="24" class="text-white/80 hover:text-white" />
          {/if}
        </button>
      {/if}
<<<<<<< HEAD
      <div class="absolute z-30 {className}" style:width="{width}px" style:height="{height}px">
        <!-- Select asset button  -->
        {#if !readonly && (mouseOver || selected || selectionCandidate)}
          <button
            type="button"
            onclick={onIconClickedHandler}
            class="absolute p-2 focus:outline-none"
            class:cursor-not-allowed={disabled}
            role="checkbox"
            tabindex={-1}
            onfocus={handleFocus}
            aria-checked={selected}
            {disabled}
          >
            {#if disabled}
              <Icon path={mdiCheckCircle} size="24" class="text-zinc-800" />
            {:else if selected}
              <div class="rounded-full bg-[#D9DCEF] dark:bg-[#232932]">
                <Icon path={mdiCheckCircle} size="24" class="text-immich-primary" />
              </div>
            {:else}
              <Icon path={mdiCheckCircle} size="24" class="text-white/80 hover:text-white" />
            {/if}
          </button>
        {/if}
      </div>
=======
    </div>
>>>>>>> e96ffd43

    <div
      class="absolute h-full w-full select-none bg-transparent transition-transform"
      class:scale-[0.85]={selected}
      class:rounded-xl={selected}
    >
      <!-- Gradient overlay on hover -->
      <div
        class="absolute z-10 h-full w-full bg-gradient-to-b from-black/25 via-[transparent_25%] opacity-0 transition-opacity group-hover:opacity-100"
        class:rounded-xl={selected}
      ></div>

      <!-- Outline on focus -->
      <div
        class="absolute size-full group-focus-visible:outline outline-4 -outline-offset-4 outline-immich-primary"
      ></div>

      <!-- Favorite asset star -->
      {#if !isSharedLink() && asset.isFavorite}
        <div class="absolute bottom-2 left-2 z-10">
          <Icon path={mdiHeart} size="24" class="text-white" />
        </div>
      {/if}

      {#if !isSharedLink() && showArchiveIcon && asset.isArchived}
        <div class="absolute {asset.isFavorite ? 'bottom-10' : 'bottom-2'} left-2 z-10">
          <Icon path={mdiArchiveArrowDownOutline} size="24" class="text-white" />
        </div>
      {/if}

      {#if asset.type === AssetTypeEnum.Image && asset.exifInfo?.projectionType === ProjectionType.EQUIRECTANGULAR}
        <div class="absolute right-0 top-0 z-20 flex place-items-center gap-1 text-xs font-medium text-white">
          <span class="pr-2 pt-2">
            <Icon path={mdiRotate360} size="24" />
          </span>
        </div>
      {/if}

      <!-- Stacked asset -->

      {#if asset.stack && showStackedIcon}
        <div
          class="absolute {asset.type == AssetTypeEnum.Image && asset.livePhotoVideoId == undefined
            ? 'top-0 right-0'
            : 'top-7 right-1'} z-20 flex place-items-center gap-1 text-xs font-medium text-white"
        >
          <span class="pr-2 pt-2 flex place-items-center gap-1">
            <p>{asset.stack.assetCount.toLocaleString($locale)}</p>
            <Icon path={mdiCameraBurst} size="24" />
          </span>
        </div>
      {/if}

      <ImageThumbnail
        url={getAssetThumbnailUrl({ id: asset.id, size: AssetMediaSize.Thumbnail, cacheKey: asset.thumbhash })}
        altText={$getAltText(asset)}
        widthStyle="{width}px"
        heightStyle="{height}px"
        curve={selected}
        onComplete={() => (loaded = true)}
      />

      {#if asset.type === AssetTypeEnum.Video}
        <div class="absolute top-0 h-full w-full">
          <VideoThumbnail
            url={getAssetPlaybackUrl({ id: asset.id, cacheKey: asset.thumbhash })}
            enablePlayback={mouseOver && $playVideoThumbnailOnHover}
            curve={selected}
            durationInSeconds={timeToSeconds(asset.duration)}
            playbackOnIconHover={!$playVideoThumbnailOnHover}
          />
        </div>
      {/if}

      {#if asset.type === AssetTypeEnum.Image && asset.livePhotoVideoId}
        <div class="absolute top-0 h-full w-full">
          <VideoThumbnail
            url={getAssetPlaybackUrl({ id: asset.livePhotoVideoId, cacheKey: asset.thumbhash })}
            pauseIcon={mdiMotionPauseOutline}
            playIcon={mdiMotionPlayOutline}
            showTime={false}
            curve={selected}
            playbackOnIconHover
          />
        </div>
      {/if}
    </div>
    {#if selectionCandidate}
      <div
        class="absolute top-0 h-full w-full bg-immich-primary opacity-40"
        in:fade={{ duration: 100 }}
        out:fade={{ duration: 100 }}
      ></div>
    {/if}
  </div>
</div><|MERGE_RESOLUTION|>--- conflicted
+++ resolved
@@ -138,38 +138,6 @@
 
   <!-- svelte queries for all links on afterNavigate, leading to performance problems in asset-grid which updates
      the navigation url on scroll. Replace this with button for now. -->
-<<<<<<< HEAD
-    <div
-      class="group"
-      class:cursor-not-allowed={disabled}
-      class:cursor-pointer={!disabled}
-      onmouseenter={onMouseEnter}
-      onmouseleave={onMouseLeave}
-      onkeydown={(evt) => {
-        if (evt.key === 'Enter') {
-          callClickHandlers();
-        }
-        if (evt.key === 'x') {
-          onSelect?.(asset);
-        }
-      }}
-      tabindex={0}
-      onclick={handleClick}
-      role="link"
-      bind:this={focussableElement}
-      onfocus={handleFocus}
-      data-testid="container-with-tabindex"
-    >
-      {#if mouseOver && !disableMouseOver}
-        <!-- lazy show the url on mouse over-->
-        <a
-          class="absolute z-20 {className}"
-          style:cursor="unset"
-          style:width="{width}px"
-          style:height="{height}px"
-          href={currentUrlReplaceAssetId(asset.id)}
-          onclick={(evt) => evt.preventDefault()}
-=======
   <div
     class="group"
     style:width="{width}px"
@@ -196,7 +164,7 @@
     {#if mouseOver && !disableMouseOver}
       <!-- lazy show the url on mouse over-->
       <a
-        class="absolute z-30 {className} top-[41px]"
+        class="absolute z-20 {className}"
         style:cursor="unset"
         style:width="{width}px"
         style:height="{height}px"
@@ -207,7 +175,7 @@
       >
       </a>
     {/if}
-    <div class="absolute z-20 {className}" style:width="{width}px" style:height="{height}px">
+    <div class="absolute z-30 {className}" style:width="{width}px" style:height="{height}px">
       <!-- Select asset button  -->
       {#if !readonly && (mouseOver || selected || selectionCandidate)}
         <button
@@ -216,7 +184,6 @@
           class="absolute p-2 focus:outline-none"
           class:cursor-not-allowed={disabled}
           role="checkbox"
->>>>>>> e96ffd43
           tabindex={-1}
           onfocus={handleFocus}
           aria-checked={selected}
@@ -233,36 +200,7 @@
           {/if}
         </button>
       {/if}
-<<<<<<< HEAD
-      <div class="absolute z-30 {className}" style:width="{width}px" style:height="{height}px">
-        <!-- Select asset button  -->
-        {#if !readonly && (mouseOver || selected || selectionCandidate)}
-          <button
-            type="button"
-            onclick={onIconClickedHandler}
-            class="absolute p-2 focus:outline-none"
-            class:cursor-not-allowed={disabled}
-            role="checkbox"
-            tabindex={-1}
-            onfocus={handleFocus}
-            aria-checked={selected}
-            {disabled}
-          >
-            {#if disabled}
-              <Icon path={mdiCheckCircle} size="24" class="text-zinc-800" />
-            {:else if selected}
-              <div class="rounded-full bg-[#D9DCEF] dark:bg-[#232932]">
-                <Icon path={mdiCheckCircle} size="24" class="text-immich-primary" />
-              </div>
-            {:else}
-              <Icon path={mdiCheckCircle} size="24" class="text-white/80 hover:text-white" />
-            {/if}
-          </button>
-        {/if}
-      </div>
-=======
     </div>
->>>>>>> e96ffd43
 
     <div
       class="absolute h-full w-full select-none bg-transparent transition-transform"
