<script lang="ts">
  import { afterNavigate, beforeNavigate, goto } from '$app/navigation';
  import { shortcuts, type ShortcutOptions } from '$lib/actions/shortcut';
  import type { Action } from '$lib/components/asset-viewer/actions/action';
  import { AppRoute, AssetAction } from '$lib/constants';
  import { assetViewingStore } from '$lib/stores/asset-viewing.store';
  import { AssetBucket, assetsSnapshot, AssetStore } from '$lib/stores/assets-store.svelte';
  import { showDeleteModal } from '$lib/stores/preferences.store';
  import { isSearchEnabled } from '$lib/stores/search.store';
  import { featureFlags } from '$lib/stores/server-config.store';
  import { handlePromiseError } from '$lib/utils';
  import { deleteAssets, updateStackedAssetInTimeline, updateUnstackedAssetInTimeline } from '$lib/utils/actions';
  import { archiveAssets, cancelMultiselect, selectAllAssets, stackAssets } from '$lib/utils/asset-utils';
  import { navigate } from '$lib/utils/navigation';
  import { type ScrubberListener } from '$lib/utils/timeline-util';
  import type { AlbumResponseDto, AssetResponseDto, PersonResponseDto } from '@immich/sdk';
  import { onMount, type Snippet } from 'svelte';
  import Portal from '../shared-components/portal/portal.svelte';
  import Scrubber from '../shared-components/scrubber/scrubber.svelte';
  import ShowShortcuts from '../shared-components/show-shortcuts.svelte';
  import AssetDateGroup from './asset-date-group.svelte';
  import DeleteAssetDialog from './delete-asset-dialog.svelte';
  import { resizeObserver, type OnResizeCallback } from '$lib/actions/resize-observer';
  import Skeleton from '$lib/components/photos-page/skeleton.svelte';
  import { page } from '$app/stores';
  import type { UpdatePayload } from 'vite';
  import type { AssetInteraction } from '$lib/stores/asset-interaction.svelte';
  import { mobileDevice } from '$lib/stores/mobile-device.svelte';

  interface Props {
    isSelectionMode?: boolean;
    singleSelect?: boolean;
    /** `true` if this asset grid is responds to navigation events; if `true`, then look at the
     `AssetViewingStore.gridScrollTarget` and load and scroll to the asset specified, and
     additionally, update the page location/url with the asset as the asset-grid is scrolled */
    enableRouting: boolean;
    assetStore: AssetStore;
    assetInteraction: AssetInteraction;
    removeAction?: AssetAction.UNARCHIVE | AssetAction.ARCHIVE | AssetAction.FAVORITE | AssetAction.UNFAVORITE | null;
    withStacked?: boolean;
    showArchiveIcon?: boolean;
    isShared?: boolean;
    album?: AlbumResponseDto | null;
    person?: PersonResponseDto | null;
    isShowDeleteConfirmation?: boolean;
    onSelect?: (asset: AssetResponseDto) => void;
    onEscape?: () => void;
    children?: Snippet;
    empty?: Snippet;
  }

  let {
    isSelectionMode = false,
    singleSelect = false,
    enableRouting,
    assetStore = $bindable(),
    assetInteraction,
    removeAction = null,
    withStacked = false,
    showArchiveIcon = false,
    isShared = false,
    album = null,
    person = null,
    isShowDeleteConfirmation = $bindable(false),
    onSelect = () => {},
    onEscape = () => {},
    children,
    empty,
  }: Props = $props();

  let { isViewing: showAssetViewer, asset: viewingAsset, preloadAssets, gridScrollTarget } = assetViewingStore;

  let element: HTMLElement | undefined = $state();

  let timelineElement: HTMLElement | undefined = $state();
  let showShortcuts = $state(false);
  let showSkeleton = $state(true);
  let scrubBucketPercent = $state(0);
  let scrubBucket: { bucketDate: string | undefined } | undefined = $state();
  let scrubOverallPercent: number = $state(0);

  // 60 is the bottom spacer element at 60px
  let bottomSectionHeight = 60;
  let leadout = $state(false);

  const usingMobileDevice = $derived(mobileDevice.hoverNone);

  const scrollTo = (top: number) => {
    element?.scrollTo({ top });
    showSkeleton = false;
  };

  const scrollToTop = () => {
    scrollTo(0);
  };

  const completeNav = async () => {
    const scrollTarget = $gridScrollTarget?.at;
    if (scrollTarget) {
      try {
        const bucket = await assetStore.findBucketForAsset(scrollTarget);
        if (bucket) {
          const height = bucket.findAssetAbsolutePosition(scrollTarget);
          if (height) {
            scrollTo(height);
            assetStore.updateIntersections();
            return;
          }
        }
      } catch {
        // ignore errors - asset may not be in the store
      }
    }
    scrollToTop();
  };
  beforeNavigate(() => (assetStore.suspendTransitions = true));
  afterNavigate((nav) => {
    const { complete, type } = nav;
    if (type === 'enter') {
      return;
    }
    complete.then(completeNav, completeNav);
  });

  const hmrSupport = () => {
    // when hmr happens, skeleton is initialized to true by default
    // normally, loading asset-grid is part of a navigation event, and the completion of
    // that event triggers a scroll-to-asset, if necessary, when then clears the skeleton.
    // this handler will run the navigation/scroll-to-asset handler when hmr is performed,
    // preventing skeleton from showing after hmr
    if (import.meta && import.meta.hot) {
      const afterApdate = (payload: UpdatePayload) => {
        const assetGridUpdate = payload.updates.some(
          (update) => update.path.endsWith('asset-grid.svelte') || update.path.endsWith('assets-store.ts'),
        );

        if (assetGridUpdate) {
          setTimeout(() => {
            const asset = $page.url.searchParams.get('at');
            if (asset) {
              $gridScrollTarget = { at: asset };
              void navigate(
                { targetRoute: 'current', assetId: null, assetGridRouteSearchParams: $gridScrollTarget },
                { replaceState: true, forceNavigate: true },
              );
            } else {
              scrollToTop();
            }
          }, 500);
        }
      };
      import.meta.hot?.on('vite:afterUpdate', afterApdate);
      import.meta.hot?.on('vite:beforeUpdate', (payload) => {
        const assetGridUpdate = payload.updates.some((update) => update.path.endsWith('asset-grid.svelte'));
        if (assetGridUpdate) {
          assetStore.destroy();
        }
      });

      return () => import.meta.hot?.off('vite:afterUpdate', afterApdate);
    }
    return () => void 0;
  };

  const updateIsScrolling = () => (assetStore.scrolling = true);
  // note: don't throttle, debounch, or otherwise do this function async - it causes flicker
  const updateSlidingWindow = () => assetStore.updateSlidingWindow(element?.scrollTop || 0);
  const compensateScrollCallback = (delta: number) => element?.scrollBy(0, delta);
  const topSectionResizeObserver: OnResizeCallback = ({ height }) => (assetStore.topSectionHeight = height);

  onMount(() => {
    assetStore.setCompensateScrollCallback(compensateScrollCallback);
    if (!enableRouting) {
      showSkeleton = false;
    }
    const disposeHmr = hmrSupport();
    return () => {
      assetStore.setCompensateScrollCallback();
      disposeHmr();
    };
  });

  const getMaxScrollPercent = () => {
    const totalHeight = assetStore.timelineHeight + bottomSectionHeight + assetStore.topSectionHeight;
    return (totalHeight - assetStore.viewportHeight) / totalHeight;
  };

  const getMaxScroll = () => {
    if (!element || !timelineElement) {
      return 0;
    }
    return assetStore.topSectionHeight + bottomSectionHeight + (timelineElement.clientHeight - element.clientHeight);
  };

  const scrollToBucketAndOffset = (bucket: AssetBucket, bucketScrollPercent: number) => {
    const topOffset = bucket.top;
    const maxScrollPercent = getMaxScrollPercent();
    const delta = bucket.bucketHeight * bucketScrollPercent;
    const scrollTop = (topOffset + delta) * maxScrollPercent;

    if (element) {
      element.scrollTop = scrollTop;
    }
  };

  // note: don't throttle, debounch, or otherwise make this function async - it causes flicker
  const onScrub: ScrubberListener = (
    bucketDate: string | undefined,
    scrollPercent: number,
    bucketScrollPercent: number,
  ) => {
    if (!bucketDate || assetStore.timelineHeight < assetStore.viewportHeight * 2) {
      // edge case - scroll limited due to size of content, must adjust - use use the overall percent instead
      const maxScroll = getMaxScroll();
      const offset = maxScroll * scrollPercent;
      if (!element) {
        return;
      }
      element.scrollTop = offset;
    } else {
      const bucket = assetStore.buckets.find((b) => b.bucketDate === bucketDate);
      if (!bucket) {
        return;
      }
      scrollToBucketAndOffset(bucket, bucketScrollPercent);
    }
  };

  // note: don't throttle, debounch, or otherwise make this function async - it causes flicker
  const handleTimelineScroll = () => {
    leadout = false;

    if (!element) {
      return;
    }

    if (assetStore.timelineHeight < assetStore.viewportHeight * 2) {
      // edge case - scroll limited due to size of content, must adjust -  use the overall percent instead
      const maxScroll = getMaxScroll();
      scrubOverallPercent = Math.min(1, element.scrollTop / maxScroll);

      scrubBucket = undefined;
      scrubBucketPercent = 0;
    } else {
      let top = element.scrollTop;
      if (top < assetStore.topSectionHeight) {
        // in the lead-in area
        scrubBucket = undefined;
        scrubBucketPercent = 0;
        const maxScroll = getMaxScroll();

        scrubOverallPercent = Math.min(1, element.scrollTop / maxScroll);
        return;
      }

      let maxScrollPercent = getMaxScrollPercent();
      let found = false;

      const bucketsLength = assetStore.buckets.length;
      for (let i = -1; i < bucketsLength + 1; i++) {
        let bucket: { bucketDate: string | undefined } | undefined;
        let bucketHeight = 0;
        if (i === -1) {
          // lead-in
          bucketHeight = assetStore.topSectionHeight;
        } else if (i === bucketsLength) {
          // lead-out
          bucketHeight = bottomSectionHeight;
        } else {
          bucket = assetStore.buckets[i];
          bucketHeight = assetStore.buckets[i].bucketHeight;
        }
        let next = top - bucketHeight * maxScrollPercent;
        if (next < 0) {
          scrubBucket = bucket;
          scrubBucketPercent = top / (bucketHeight * maxScrollPercent);
          found = true;
          break;
        }
        top = next;
      }
      if (!found) {
        leadout = true;
        scrubBucket = undefined;
        scrubBucketPercent = 0;
        scrubOverallPercent = 1;
      }
    }
  };

  const trashOrDelete = async (force: boolean = false) => {
    isShowDeleteConfirmation = false;
    await deleteAssets(!(isTrashEnabled && !force), (assetIds) => assetStore.removeAssets(assetIds), idsSelectedAssets);
    assetInteraction.clearMultiselect();
  };

  const onDelete = () => {
    const hasTrashedAsset = assetInteraction.selectedAssets.some((asset) => asset.isTrashed);

    if ($showDeleteModal && (!isTrashEnabled || hasTrashedAsset)) {
      isShowDeleteConfirmation = true;
      return;
    }
    handlePromiseError(trashOrDelete(hasTrashedAsset));
  };

  const onForceDelete = () => {
    if ($showDeleteModal) {
      isShowDeleteConfirmation = true;
      return;
    }
    handlePromiseError(trashOrDelete(true));
  };

  const onStackAssets = async () => {
    const result = await stackAssets(assetInteraction.selectedAssets);

    updateStackedAssetInTimeline(assetStore, result);

    onEscape();
  };

  const toggleArchive = async () => {
    await archiveAssets(assetInteraction.selectedAssets, !assetInteraction.isAllArchived);
    assetStore.updateAssets(assetInteraction.selectedAssets);
    deselectAllAssets();
  };

  const focusElement = () => {
    if (document.activeElement === document.body) {
      element?.focus();
    }
  };

  const handleSelectAsset = (asset: AssetResponseDto) => {
    if (!assetStore.albumAssets.has(asset.id)) {
      assetInteraction.selectAsset(asset);
    }
  };

  const handlePrevious = async () => {
    const previousAsset = await assetStore.getPreviousAsset($viewingAsset);

    if (previousAsset) {
      const preloadAsset = await assetStore.getPreviousAsset(previousAsset);
      assetViewingStore.setAsset(previousAsset, preloadAsset ? [preloadAsset] : []);
      await navigate({ targetRoute: 'current', assetId: previousAsset.id });
    }

    return !!previousAsset;
  };

  const handleNext = async () => {
    const nextAsset = await assetStore.getNextAsset($viewingAsset);

    if (nextAsset) {
      const preloadAsset = await assetStore.getNextAsset(nextAsset);
      assetViewingStore.setAsset(nextAsset, preloadAsset ? [preloadAsset] : []);
      await navigate({ targetRoute: 'current', assetId: nextAsset.id });
    }

    return !!nextAsset;
  };

  const handleRandom = async () => {
    const randomAsset = await assetStore.getRandomAsset();

    if (randomAsset) {
      const preloadAsset = await assetStore.getNextAsset(randomAsset);
      assetViewingStore.setAsset(randomAsset, preloadAsset ? [preloadAsset] : []);
      await navigate({ targetRoute: 'current', assetId: randomAsset.id });
    }

    return randomAsset;
  };

  const handleClose = async ({ asset }: { asset: AssetResponseDto }) => {
    assetViewingStore.showAssetViewer(false);
    showSkeleton = true;
    $gridScrollTarget = { at: asset.id };
    await navigate({ targetRoute: 'current', assetId: null, assetGridRouteSearchParams: $gridScrollTarget });
  };

  const handlePreAction = async (action: Action) => {
    switch (action.type) {
      case removeAction:
      case AssetAction.TRASH:
      case AssetAction.RESTORE:
      case AssetAction.DELETE:
      case AssetAction.ARCHIVE: {
        // find the next asset to show or close the viewer
        // eslint-disable-next-line @typescript-eslint/no-unused-expressions
        (await handleNext()) || (await handlePrevious()) || (await handleClose({ asset: action.asset }));

        // delete after find the next one
        assetStore.removeAssets([action.asset.id]);
        break;
      }
    }
  };
  const handleAction = (action: Action) => {
    switch (action.type) {
      case AssetAction.ARCHIVE:
      case AssetAction.UNARCHIVE:
      case AssetAction.FAVORITE:
      case AssetAction.UNFAVORITE: {
        assetStore.updateAssets([action.asset]);
        break;
      }

      case AssetAction.ADD: {
        assetStore.addAssets([action.asset]);
        break;
      }

      case AssetAction.UNSTACK: {
        updateUnstackedAssetInTimeline(assetStore, action.assets);
      }
    }
  };

  let lastAssetMouseEvent: AssetResponseDto | null = $state(null);

  let shiftKeyIsDown = $state(false);

  const deselectAllAssets = () => {
    cancelMultiselect(assetInteraction);
  };

  const onKeyDown = (event: KeyboardEvent) => {
    if ($isSearchEnabled) {
      return;
    }

    if (event.key === 'Shift') {
      event.preventDefault();
      shiftKeyIsDown = true;
    }
  };

  const onKeyUp = (event: KeyboardEvent) => {
    if ($isSearchEnabled) {
      return;
    }

    if (event.key === 'Shift') {
      event.preventDefault();
      shiftKeyIsDown = false;
    }
  };

  const handleSelectAssetCandidates = (asset: AssetResponseDto | null) => {
    if (asset) {
      selectAssetCandidates(asset);
    }
    lastAssetMouseEvent = asset;
  };

  const handleGroupSelect = (group: string, assets: AssetResponseDto[]) => {
    if (assetInteraction.selectedGroup.has(group)) {
      assetInteraction.removeGroupFromMultiselectGroup(group);
      for (const asset of assets) {
        assetInteraction.removeAssetFromMultiselectGroup(asset.id);
      }
    } else {
      assetInteraction.addGroupToMultiselectGroup(group);
      for (const asset of assets) {
        handleSelectAsset(asset);
      }
    }
  };

  const handleSelectAssets = async (asset: AssetResponseDto) => {
    if (!asset) {
      return;
    }
    onSelect(asset);

    if (singleSelect && element) {
      element.scrollTop = 0;
      return;
    }

    const rangeSelection = assetInteraction.assetSelectionCandidates.length > 0;
    const deselect = assetInteraction.hasSelectedAsset(asset.id);

    // Select/deselect already loaded assets
    if (deselect) {
      for (const candidate of assetInteraction.assetSelectionCandidates) {
        assetInteraction.removeAssetFromMultiselectGroup(candidate.id);
      }
      assetInteraction.removeAssetFromMultiselectGroup(asset.id);
    } else {
      for (const candidate of assetInteraction.assetSelectionCandidates) {
        handleSelectAsset(candidate);
      }
      handleSelectAsset(asset);
    }

    assetInteraction.clearAssetSelectionCandidates();

    if (assetInteraction.assetSelectionStart && rangeSelection) {
      let startBucket = assetStore.getBucketIndexByAssetId(assetInteraction.assetSelectionStart.id);
      let endBucket = assetStore.getBucketIndexByAssetId(asset.id);

      if (startBucket === null || endBucket === null) {
        return;
      }

      // Select/deselect assets in range (start,end]
      let started = false;
      for (const bucket of assetStore.buckets) {
        if (bucket === startBucket) {
          started = true;
        }
        if (bucket === endBucket) {
          break;
        }
        if (started) {
          await assetStore.loadBucket(bucket.bucketDate);
          for (const asset of bucket.getAssets()) {
            if (deselect) {
              assetInteraction.removeAssetFromMultiselectGroup(asset.id);
            } else {
              handleSelectAsset(asset);
            }
          }
        }
      }

      // Update date group selection
      started = false;
      for (const bucket of assetStore.buckets) {
        if (bucket === startBucket) {
          started = true;
        }
        if (bucket === endBucket) {
          break;
        }

        // Split bucket into date groups and check each group
        for (const dateGroup of bucket.dateGroups) {
          const dateGroupTitle = dateGroup.groupTitle;
          if (dateGroup.getAssets().every((a) => assetInteraction.hasSelectedAsset(a.id))) {
            assetInteraction.addGroupToMultiselectGroup(dateGroupTitle);
          } else {
            assetInteraction.removeGroupFromMultiselectGroup(dateGroupTitle);
          }
        }
      }
    }

    assetInteraction.setAssetSelectionStart(deselect ? null : asset);
  };

  const selectAssetCandidates = (endAsset: AssetResponseDto) => {
    if (!shiftKeyIsDown) {
      return;
    }

    const startAsset = assetInteraction.assetSelectionStart;
    if (!startAsset) {
      return;
    }

    const assets = assetsSnapshot(assetStore.getAssets());

    let start = assets.findIndex((a) => a.id === startAsset.id);
    let end = assets.findIndex((a) => a.id === endAsset.id);

    if (start > end) {
      [start, end] = [end, start];
    }

    assetInteraction.setAssetSelectionCandidates(assets.slice(start, end + 1));
  };

  const onSelectStart = (e: Event) => {
    if (assetInteraction.selectionActive && shiftKeyIsDown) {
      e.preventDefault();
    }
  };

  const focusNextAsset = async () => {
    if (assetInteraction.focussedAssetId === null) {
      const firstAsset = assetStore.getFirstAsset();
      if (firstAsset) {
        assetInteraction.focussedAssetId = firstAsset.id;
      }
    } else {
      const focussedAsset = assetStore.getAssets().find((asset) => asset.id === assetInteraction.focussedAssetId);
      if (focussedAsset) {
        const nextAsset = await assetStore.getNextAsset(focussedAsset);
        if (nextAsset) {
          assetInteraction.focussedAssetId = nextAsset.id;
        }
      }
    }
  };

  const focusPreviousAsset = async () => {
    if (assetInteraction.focussedAssetId !== null) {
      const focussedAsset = assetStore.getAssets().find((asset) => asset.id === assetInteraction.focussedAssetId);
      if (focussedAsset) {
        const previousAsset = await assetStore.getPreviousAsset(focussedAsset);
        if (previousAsset) {
          assetInteraction.focussedAssetId = previousAsset.id;
        }
      }
    }
  };

  let isTrashEnabled = $derived($featureFlags.loaded && $featureFlags.trash);
  let isEmpty = $derived(assetStore.isInitialized && assetStore.buckets.length === 0);
  let idsSelectedAssets = $derived(assetInteraction.selectedAssets.map(({ id }) => id));

  $effect(() => {
    if (isEmpty) {
      assetInteraction.clearMultiselect();
    }
  });

  let shortcutList = $derived(
    (() => {
      if ($isSearchEnabled || $showAssetViewer) {
        return [];
      }

      const shortcuts: ShortcutOptions[] = [
        { shortcut: { key: 'Escape' }, onShortcut: onEscape },
        { shortcut: { key: '?', shift: true }, onShortcut: () => (showShortcuts = !showShortcuts) },
        { shortcut: { key: '/' }, onShortcut: () => goto(AppRoute.EXPLORE) },
        { shortcut: { key: 'A', ctrl: true }, onShortcut: () => selectAllAssets(assetStore, assetInteraction) },
        { shortcut: { key: 'PageDown' }, preventDefault: false, onShortcut: focusElement },
        { shortcut: { key: 'PageUp' }, preventDefault: false, onShortcut: focusElement },
        { shortcut: { key: 'ArrowRight' }, preventDefault: false, onShortcut: focusNextAsset },
        { shortcut: { key: 'ArrowLeft' }, preventDefault: false, onShortcut: focusPreviousAsset },
      ];

      if (assetInteraction.selectionActive) {
        shortcuts.push(
          { shortcut: { key: 'Delete' }, onShortcut: onDelete },
          { shortcut: { key: 'Delete', shift: true }, onShortcut: onForceDelete },
          { shortcut: { key: 'D', ctrl: true }, onShortcut: () => deselectAllAssets() },
          { shortcut: { key: 's' }, onShortcut: () => onStackAssets() },
          { shortcut: { key: 'a', shift: true }, onShortcut: toggleArchive },
        );
      }

      return shortcuts;
    })(),
  );

  $effect(() => {
    if (!lastAssetMouseEvent) {
      assetInteraction.clearAssetSelectionCandidates();
    }
  });

  $effect(() => {
    if (!shiftKeyIsDown) {
      assetInteraction.clearAssetSelectionCandidates();
    }
  });

  $effect(() => {
    if (shiftKeyIsDown && lastAssetMouseEvent) {
      selectAssetCandidates(lastAssetMouseEvent);
    }
  });
</script>

<svelte:window onkeydown={onKeyDown} onkeyup={onKeyUp} onselectstart={onSelectStart} use:shortcuts={shortcutList} />

{#if isShowDeleteConfirmation}
  <DeleteAssetDialog
    size={idsSelectedAssets.length}
    onCancel={() => (isShowDeleteConfirmation = false)}
    onConfirm={() => handlePromiseError(trashOrDelete(true))}
  />
{/if}

{#if showShortcuts}
  <ShowShortcuts onClose={() => (showShortcuts = !showShortcuts)} />
{/if}

{#if assetStore.buckets.length > 0}
  <Scrubber
    invisible={showSkeleton}
    {assetStore}
    height={assetStore.viewportHeight}
    timelineTopOffset={assetStore.topSectionHeight}
    timelineBottomOffset={bottomSectionHeight}
    {leadout}
    {scrubOverallPercent}
    {scrubBucketPercent}
    {scrubBucket}
    {onScrub}
    onScrubKeyDown={(evt) => {
      evt.preventDefault();
      let amount = 50;
      if (shiftKeyIsDown) {
        amount = 500;
      }
      if (evt.key === 'ArrowUp') {
        amount = -amount;
        if (shiftKeyIsDown) {
          element?.scrollBy({ top: amount, behavior: 'smooth' });
        }
      } else if (evt.key === 'ArrowDown') {
        element?.scrollBy({ top: amount, behavior: 'smooth' });
      }
    }}
  />
{/if}

<!-- Right margin MUST be equal to the width of immich-scrubbable-scrollbar -->
<section
  id="asset-grid"
<<<<<<< HEAD
  class="scrollbar-hidden h-full overflow-y-auto outline-none {isEmpty ? 'm-0' : 'ml-4 mr-[60px]'}"
=======
  class={[
    'scrollbar-hidden h-full overflow-y-auto outline-none',
    { 'm-0': isEmpty },
    { 'ml-4 tall:ml-0': !isEmpty },
    { 'mr-[60px]': !isEmpty && !usingMobileDevice },
  ]}
>>>>>>> 6a8e3804
  tabindex="-1"
  bind:clientHeight={assetStore.viewportHeight}
  bind:clientWidth={null, (v) => ((assetStore.viewportWidth = v), updateSlidingWindow())}
  bind:this={element}
  onscroll={() => (handleTimelineScroll(), updateSlidingWindow(), updateIsScrolling())}
>
  <section
    bind:this={timelineElement}
    id="virtual-timeline"
    class:invisible={showSkeleton}
    style:height={assetStore.timelineHeight + 'px'}
  >
    <section
      use:resizeObserver={topSectionResizeObserver}
      class:invisible={showSkeleton}
      style:position="absolute"
      style:left="0"
      style:right="0"
    >
      {@render children?.()}
      {#if isEmpty}
        <!-- (optional) empty placeholder -->
        {@render empty?.()}
      {/if}
    </section>

    {#each assetStore.buckets as bucket (bucket.viewId)}
      {@const display = bucket.intersecting}
      {@const absoluteHeight = bucket.top}

      {#if !bucket.isLoaded}
        <div
          style:height={bucket.bucketHeight + 'px'}
          style:position="absolute"
          style:transform={`translate3d(0,${absoluteHeight}px,0)`}
          style:width="100%"
        >
          <Skeleton height={bucket.bucketHeight} title={bucket.bucketDateFormatted} />
        </div>
      {:else if display}
        <div
          class="bucket"
          style:height={bucket.bucketHeight + 'px'}
          style:position="absolute"
          style:transform={`translate3d(0,${absoluteHeight}px,0)`}
          style:width="100%"
        >
          <AssetDateGroup
            {withStacked}
            {showArchiveIcon}
            {assetInteraction}
            {isSelectionMode}
            {singleSelect}
            {bucket}
            onSelect={({ title, assets }) => handleGroupSelect(title, assets)}
            onSelectAssetCandidates={handleSelectAssetCandidates}
            onSelectAssets={handleSelectAssets}
          />
        </div>
      {/if}
    {/each}
    <!-- <div class="h-[60px]" style:position="absolute" style:left="0" style:right="0" style:bottom="0"></div> -->
  </section>
</section>

<Portal target="body">
  {#if $showAssetViewer}
    {#await import('../asset-viewer/asset-viewer.svelte') then { default: AssetViewer }}
      <AssetViewer
        {withStacked}
        asset={$viewingAsset}
        preloadAssets={$preloadAssets}
        {isShared}
        {album}
        {person}
        preAction={handlePreAction}
        onAction={handleAction}
        onPrevious={handlePrevious}
        onNext={handleNext}
        onRandom={handleRandom}
        onClose={handleClose}
      />
    {/await}
  {/if}
</Portal>

<style>
  #asset-grid {
    contain: strict;
    scrollbar-width: none;
  }

  .bucket {
    contain: layout size paint;
    transform-style: flat;
    backface-visibility: hidden;
    transform-origin: center center;
  }
</style><|MERGE_RESOLUTION|>--- conflicted
+++ resolved
@@ -717,16 +717,12 @@
 <!-- Right margin MUST be equal to the width of immich-scrubbable-scrollbar -->
 <section
   id="asset-grid"
-<<<<<<< HEAD
-  class="scrollbar-hidden h-full overflow-y-auto outline-none {isEmpty ? 'm-0' : 'ml-4 mr-[60px]'}"
-=======
   class={[
     'scrollbar-hidden h-full overflow-y-auto outline-none',
     { 'm-0': isEmpty },
-    { 'ml-4 tall:ml-0': !isEmpty },
+    { 'ml-4': !isEmpty },
     { 'mr-[60px]': !isEmpty && !usingMobileDevice },
   ]}
->>>>>>> 6a8e3804
   tabindex="-1"
   bind:clientHeight={assetStore.viewportHeight}
   bind:clientWidth={null, (v) => ((assetStore.viewportWidth = v), updateSlidingWindow())}
