<script lang="ts">
  import Icon from '$lib/components/elements/icon.svelte';
  import LibraryImportPathsForm from '$lib/components/forms/library-import-paths-form.svelte';
  import LibraryRenameForm from '$lib/components/forms/library-rename-form.svelte';
  import LibraryScanSettingsForm from '$lib/components/forms/library-scan-settings-form.svelte';
  import LibraryUserPickerForm from '$lib/components/forms/library-user-picker-form.svelte';
  import UserPageLayout from '$lib/components/layouts/user-page-layout.svelte';
  import ButtonContextMenu from '$lib/components/shared-components/context-menu/button-context-menu.svelte';
  import MenuOption from '$lib/components/shared-components/context-menu/menu-option.svelte';
  import { dialogController } from '$lib/components/shared-components/dialog/dialog';
  import EmptyPlaceholder from '$lib/components/shared-components/empty-placeholder.svelte';
  import LoadingSpinner from '$lib/components/shared-components/loading-spinner.svelte';
  import {
    notificationController,
    NotificationType,
  } from '$lib/components/shared-components/notification/notification';
<<<<<<< HEAD
=======
  import { locale } from '$lib/stores/preferences.store';
  import { ByteUnit, getBytesWithUnit } from '$lib/utils/byte-units';
>>>>>>> 3a2bf918
  import { handleError } from '$lib/utils/handle-error';
  import {
    createLibrary,
    deleteLibrary,
    getAllLibraries,
    getLibraryStatistics,
    getUserAdmin,
    scanLibrary,
    updateLibrary,
    type LibraryResponseDto,
    type UserResponseDto,
  } from '@immich/sdk';
  import { Button } from '@immich/ui';
  import { mdiDatabase, mdiDotsVertical, mdiPlusBoxOutline, mdiSync } from '@mdi/js';
  import { onMount } from 'svelte';
  import { t } from 'svelte-i18n';
  import { fade, slide } from 'svelte/transition';
  import type { PageData } from './$types';

  interface Props {
    data: PageData;
  }

  let { data }: Props = $props();

  let libraries: LibraryResponseDto[] = $state([]);

  let owner: UserResponseDto[] = $state([]);
  let assetCount: number[] = $state([]);
  let editImportPaths: number | undefined = $state();
  let editScanSettings: number | undefined = $state();
  let renameLibrary: number | undefined = $state();
  let updateLibraryIndex: number | null;
  let dropdownOpen: boolean[] = [];
  let toCreateLibrary = $state(false);

  onMount(async () => {
    await readLibraryList();
  });

  const closeAll = () => {
    editImportPaths = undefined;
    editScanSettings = undefined;
    renameLibrary = undefined;
    updateLibraryIndex = null;

    for (let index = 0; index < dropdownOpen.length; index++) {
      dropdownOpen[index] = false;
    }
  };

  const refreshStats = async (listIndex: number) => {
    assetCount[listIndex] = await getLibraryStatistics({ id: libraries[listIndex].id });
    owner[listIndex] = await getUserAdmin({ id: libraries[listIndex].ownerId });
  };

  async function readLibraryList() {
    libraries = await getAllLibraries();
    dropdownOpen.length = libraries.length;

    for (let index = 0; index < libraries.length; index++) {
      await refreshStats(index);
      dropdownOpen[index] = false;
    }
  }

  const handleCreate = async (ownerId: string) => {
    try {
      const createdLibrary = await createLibrary({ createLibraryDto: { ownerId } });
      notificationController.show({
        message: $t('admin.library_created', { values: { library: createdLibrary.name } }),
        type: NotificationType.Info,
      });
    } catch (error) {
      handleError(error, $t('errors.unable_to_create_library'));
    } finally {
      toCreateLibrary = false;
      await readLibraryList();
    }
  };

  const handleUpdate = async (library: Partial<LibraryResponseDto>) => {
    if (updateLibraryIndex === null) {
      return;
    }

    try {
      const libraryId = libraries[updateLibraryIndex].id;
      await updateLibrary({ id: libraryId, updateLibraryDto: library });
      closeAll();
      await readLibraryList();
    } catch (error) {
      handleError(error, $t('errors.unable_to_update_library'));
    }
  };

  const handleScanAll = async () => {
    try {
      for (const library of libraries) {
        await scanLibrary({ id: library.id });
      }
      notificationController.show({
        message: $t('admin.refreshing_all_libraries'),
        type: NotificationType.Info,
      });
    } catch (error) {
      handleError(error, $t('errors.unable_to_scan_libraries'));
    }
  };

  const handleScan = async (libraryId: string) => {
    try {
      await scanLibrary({ id: libraryId });
      notificationController.show({
        message: $t('admin.scanning_library'),
        type: NotificationType.Info,
      });
    } catch (error) {
      handleError(error, $t('errors.unable_to_scan_library'));
    }
  };

  const onRenameClicked = (index: number) => {
    closeAll();
    renameLibrary = index;
    updateLibraryIndex = index;
  };

  const onEditImportPathClicked = (index: number) => {
    closeAll();
    editImportPaths = index;
    updateLibraryIndex = index;
  };

  const onScanClicked = async (library: LibraryResponseDto) => {
    closeAll();

    if (library) {
      await handleScan(library.id);
    }
  };

  const onScanSettingClicked = (index: number) => {
    closeAll();
    editScanSettings = index;
    updateLibraryIndex = index;
  };

  const handleDelete = async (library: LibraryResponseDto, index: number) => {
    closeAll();

    if (!library) {
      return;
    }

    const isConfirmed = await dialogController.show({
      prompt: $t('admin.confirm_delete_library', { values: { library: library.name } }),
    });

    if (!isConfirmed) {
      return;
    }

    await refreshStats(index);
    const count = assetCount[index];
    if (count > 0) {
      const isConfirmed = await dialogController.show({
        prompt: $t('admin.confirm_delete_library_assets', { values: { count } }),
      });

      if (!isConfirmed) {
        return;
      }
    }

    try {
      await deleteLibrary({ id: library.id });
      notificationController.show({ message: $t('admin.library_deleted'), type: NotificationType.Info });
    } catch (error) {
      handleError(error, $t('errors.unable_to_remove_library'));
    } finally {
      await readLibraryList();
    }
  };
</script>

{#if toCreateLibrary}
  <LibraryUserPickerForm onSubmit={handleCreate} onCancel={() => (toCreateLibrary = false)} />
{/if}

<UserPageLayout title={data.meta.title} admin>
  {#snippet buttons()}
    <div class="flex justify-end gap-2">
      {#if libraries.length > 0}
        <Button onclick={handleScanAll} size="small" variant="ghost" color="secondary">
          <div class="flex gap-1 text-sm">
            <Icon path={mdiSync} size="18" />
            <span>{$t('scan_all_libraries')}</span>
          </div>
        </Button>
      {/if}
      <Button onclick={() => (toCreateLibrary = true)} size="small" variant="ghost" color="secondary">
        <div class="flex gap-1 text-sm">
          <Icon path={mdiPlusBoxOutline} size="18" />
          <span>{$t('create_library')}</span>
        </div>
      </Button>
    </div>
  {/snippet}
  <section class="my-4">
    <div class="flex flex-col gap-2" in:fade={{ duration: 500 }}>
      {#if libraries.length > 0}
        <table class="w-full text-left">
          <thead
            class="mb-4 flex h-12 w-full rounded-md border bg-gray-50 text-immich-primary dark:border-immich-dark-gray dark:bg-immich-dark-gray dark:text-immich-dark-primary"
          >
            <tr class="grid grid-cols-5 w-full place-items-center">
              <th class="text-center text-sm font-medium">{$t('type')}</th>
              <th class="text-center text-sm font-medium">{$t('name')}</th>
              <th class="text-center text-sm font-medium">{$t('owner')}</th>
              <th class="text-center text-sm font-medium">{$t('assets')}</th>
              <th class="text-center text-sm font-medium"></th>
            </tr>
          </thead>
          <tbody class="block overflow-y-auto rounded-md border dark:border-immich-dark-gray">
            {#each libraries as library, index (library.id)}
              <tr
                class={`grid grid-cols-5 h-[80px] w-full place-items-center text-center dark:text-immich-dark-fg ${
                  index % 2 == 0
                    ? 'bg-immich-gray dark:bg-immich-dark-gray/75'
                    : 'bg-immich-bg dark:bg-immich-dark-gray/50'
                }`}
              >
                <td class=" px-10 text-sm">
                  <Icon
                    path={mdiDatabase}
                    size="40"
                    title={$t('admin.external_library_created_at', { values: { date: library.createdAt } })}
                  />
                </td>

                <td class=" text-ellipsis px-4 text-sm">{library.name}</td>
                <td class=" text-ellipsis px-4 text-sm">
                  {#if owner[index] == undefined}
                    <LoadingSpinner size="40" />
                  {:else}{owner[index].name}{/if}
                </td>
                <td class=" text-ellipsis px-4 text-sm">
                  {#if assetCount[index] == undefined}
                    <LoadingSpinner size="40" />
                  {:else}
                    {assetCount[index].toLocaleString($locale)}
                  {/if}
                </td>

                <td class=" text-ellipsis px-4 text-sm">
                  <ButtonContextMenu
                    align="top-right"
                    direction="left"
                    color="primary"
                    size="16"
                    icon={mdiDotsVertical}
                    title={$t('library_options')}
                  >
                    <MenuOption onClick={() => onScanClicked(library)} text={$t('scan_library')} />
                    <hr />
                    <MenuOption onClick={() => onRenameClicked(index)} text={$t('rename')} />
                    <MenuOption onClick={() => onEditImportPathClicked(index)} text={$t('edit_import_paths')} />
                    <MenuOption onClick={() => onScanSettingClicked(index)} text={$t('scan_settings')} />
                    <hr />
                    <MenuOption
                      onClick={() => handleDelete(library, index)}
                      activeColor="bg-red-200"
                      textColor="text-red-600"
                      text={$t('delete_library')}
                    />
                  </ButtonContextMenu>
                </td>
              </tr>
              {#if renameLibrary === index}
                <!-- svelte-ignore node_invalid_placement_ssr -->
                <div transition:slide={{ duration: 250 }}>
                  <LibraryRenameForm {library} onSubmit={handleUpdate} onCancel={() => (renameLibrary = undefined)} />
                </div>
              {/if}
              {#if editImportPaths === index}
                <!-- svelte-ignore node_invalid_placement_ssr -->
                <div transition:slide={{ duration: 250 }}>
                  <LibraryImportPathsForm
                    {library}
                    onSubmit={handleUpdate}
                    onCancel={() => (editImportPaths = undefined)}
                  />
                </div>
              {/if}
              {#if editScanSettings === index}
                <!-- svelte-ignore node_invalid_placement_ssr -->
                <div transition:slide={{ duration: 250 }} class="mb-4 ml-4 mr-4">
                  <LibraryScanSettingsForm
                    {library}
                    onSubmit={handleUpdate}
                    onCancel={() => (editScanSettings = undefined)}
                  />
                </div>
              {/if}
            {/each}
          </tbody>
        </table>

        <!-- Empty message -->
      {:else}
        <EmptyPlaceholder text={$t('no_libraries_message')} onClick={() => (toCreateLibrary = true)} />
      {/if}
    </div>
  </section>
</UserPageLayout><|MERGE_RESOLUTION|>--- conflicted
+++ resolved
@@ -14,11 +14,7 @@
     notificationController,
     NotificationType,
   } from '$lib/components/shared-components/notification/notification';
-<<<<<<< HEAD
-=======
   import { locale } from '$lib/stores/preferences.store';
-  import { ByteUnit, getBytesWithUnit } from '$lib/utils/byte-units';
->>>>>>> 3a2bf918
   import { handleError } from '$lib/utils/handle-error';
   import {
     createLibrary,
