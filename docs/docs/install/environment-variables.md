--- conflicted
+++ resolved
@@ -168,13 +168,10 @@
 | `MACHINE_LEARNING_ANN_TUNING_LEVEL`                         | ARM-NN GPU tuning level (1: rapid, 2: normal, 3: exhaustive)                                        |               `2`               | machine learning |
 | `MACHINE_LEARNING_DEVICE_IDS`<sup>\*4</sup>                 | Device IDs to use in multi-GPU environments                                                         |               `0`               | machine learning |
 | `MACHINE_LEARNING_MAX_BATCH_SIZE__FACIAL_RECOGNITION`       | Set the maximum number of faces that will be processed at once by the facial recognition model      |  None (`1` if using OpenVINO)   | machine learning |
-<<<<<<< HEAD
+| `MACHINE_LEARNING_PING_TIMEOUT`                             | How long (ms) to wait for a PING response when checking if an ML server is available                |             `2000`              | server           |
+| `MACHINE_LEARNING_AVAILABILITY_BACKOFF_TIME`                | How long to ignore ML servers that are offline before trying again                                  |             `30000`             | server           |
 | `MACHINE_LEARNING_RKNN`                                     | Enable RKNN hardware acceleration if supported                                                      |             `True`              | machine learning |
 | `MACHINE_LEARNING_RKNN_THREADS`                             | How many threads of RKNN runtime should be spinned up while inferencing.                            |               `1`               | machine learning |
-=======
-| `MACHINE_LEARNING_PING_TIMEOUT`                             | How long (ms) to wait for a PING response when checking if an ML server is available                |             `2000`              | server           |
-| `MACHINE_LEARNING_AVAILABILITY_BACKOFF_TIME`                | How long to ignore ML servers that are offline before trying again                                  |             `30000`             | server           |
->>>>>>> 9c825e15
 
 \*1: It is recommended to begin with this parameter when changing the concurrency levels of the machine learning service and then tune the other ones.
 
